# -*- coding: utf-8 -*-

from itertools import product
from functools import lru_cache
from fractions import Fraction
from numbers import Number
from collections import OrderedDict

import numpy as np
import tinyarray as ta
import scipy.linalg as la
<<<<<<< HEAD
import itertools as it
import functools as ft
from fractions import Fraction
from numbers import Number
from collections import OrderedDict
=======
>>>>>>> 675a4481
import sympy
from sympy.matrices.matrices import MatrixBase

from .linalg import prop_to_id, _inv_int, allclose
from .model import Model
from .kwant_continuum import sympify


<<<<<<< HEAD
# Chache the operations that are potentially slow and happen a lot in
# group theory applications. Essentially store the multiplication table.
@ft.lru_cache(maxsize=10000)
=======
# Cache the operations that are potentially slow and happen a lot in
# group theory applications. Essentially store the multiplication table.
@lru_cache(maxsize=10000)
>>>>>>> 675a4481
def _mul(R1, R2):
    # Cached multiplication of spatial parts.
    if is_sympy_matrix(R1) and is_sympy_matrix(R2):
        # If spatial parts are sympy matrices, use cached multiplication.
        R = R1 * R2
    elif not (is_sympy_matrix(R1) or is_sympy_matrix(R2)):
        # If arrays, use dot
        R = ta.dot(R1, R2)
    elif ((is_sympy_matrix(R1) or is_sympy_matrix(R2)) and
        (isinstance(R1, ta.ndarray_int) or isinstance(R2, ta.ndarray_int))):
        # Multiplying sympy and integer tinyarray is ok, should result in sympy
        R = sympy.ImmutableMatrix(R1) * sympy.ImmutableMatrix(R2)
    else:
        raise ValueError("Mixing of sympy and floating point in the spatial part R is not allowed. "
                         "To avoid this error, make sure that all PointGroupElements are initialized "
                         "with either floating point arrays or sympy matrices as rotations. "
                         "Integer arrays are allowed in both cases.")
    R = _make_int(R)
    return R


<<<<<<< HEAD
@ft.lru_cache(maxsize=1000)
def _inv(R):
    if isinstance(R, ta.ndarray_int):
        Rinv = _inv_int(R)
    elif isinstance(R, ta.ndarray_float):
        Rinv = la.inv(R)
=======
@lru_cache(maxsize=1000)
def _inv(R):
    if isinstance(R, ta.ndarray_int):
        Rinv = ta.array(_inv_int(R), int)
    elif isinstance(R, ta.ndarray_float):
        Rinv = ta.array(la.inv(R))
>>>>>>> 675a4481
    elif is_sympy_matrix(R):
        Rinv = R**(-1)
    else:
        raise ValueError('Invalid rotation matrix.')
    return Rinv


<<<<<<< HEAD
@ft.lru_cache(maxsize=10000)
=======
@lru_cache(maxsize=10000)
>>>>>>> 675a4481
def _eq(R1, R2):
    if type(R1) != type(R2):
        R1 = ta.array(np.array(R1).astype(float), float)
        R2 = ta.array(np.array(R2).astype(float), float)
    if isinstance(R1, ta.ndarray_float):
        # Check equality with allclose if floating point
        R_eq = allclose(R1, R2)
    else:
        # If exact use exact equality
        R_eq = (R1 == R2)
    return R_eq


<<<<<<< HEAD
@ft.lru_cache(maxsize=1000)
=======
@lru_cache(maxsize=1000)
>>>>>>> 675a4481
def _make_int(R):
    # If close to an integer array convert to integer tinyarray, else
    # return original array
    R_float = (np.array(R).astype(float) if is_sympy_matrix(R) else R)
    R_int = ta.array(np.round(R_float), int)
    if allclose(R_float, R_int):
        return R_int
    else:
        return R


def _is_hermitian(a):
    return allclose(a, a.conjugate().transpose())


def _is_antisymmetric(a):
    return allclose(a, -a.transpose())


def is_sympy_matrix(R):
    # Returns True if the input is a sympy.Matrix or sympy.ImmutableMatrix.
<<<<<<< HEAD
    return isinstance(R, (sympy.ImmutableMatrix, sympy.matrices.MatrixBase))


@ft.lru_cache(maxsize=10000)
def _U_phase_eq(U1, U2):
    prop, coeff = prop_to_id(np.dot(la.inv(U1), U2))
    return (prop and np.isclose(abs(coeff), 1))


@ft.lru_cache(maxsize=10000)
def _U_strict_eq(U1, U2):
    return allclose(U1, U2)
=======
    return isinstance(R, (sympy.ImmutableMatrix, MatrixBase))
>>>>>>> 675a4481


class PointGroupElement:
    """An element of a point group.

    Parameters
    ----------
    R : sympy.ImmutableMatrix or array
        Real space rotation action of the operator. Square matrix with size
        of the number of spatial dimensions.
    conjugate : boolean (default False)
        Whether the operation includes conplex conjugation (antiunitary operator)
    antisymmetry : boolean (default False)
        Whether the operator flips the sign of the Hamiltonian (antisymmetry)
    U : array, str, SymPy expression, or None (default)
        The unitary action on the Hilbert space.
        May be None, to be able to treat symmetry candidates
    _U_eq : callable or None (default)
        Function to test the equality of the unitary parts when comparing with
        other PointGroupElements. By default the unitary parts are ignored.
<<<<<<< HEAD
        Should take two tinyarrays and return a boolean.
=======
        If True, PointGroupElements are considered equal, if the unitary parts
        are proportional, an overall phase difference is still allowed.
    locals : dict or ``None`` (default)
        Additional namespace entries for `~kwant_continuum.sympify`.  May be
        used to simplify input of matrices or modify input before proceeding
        further. For example:
        ``locals={'sigma_plus': [[0, 2], [0, 0]]}``.
>>>>>>> 675a4481

    Notes
    -----
    As U is floating point and has a phase ambiguity at least, hence
    it is ignored when comparing objects by default.

    R is the real space rotation acion. Do not include minus sign for
    the k-space action of antiunitary operators, such as time reversal.
    This minus sign will be included automatically if 'conjugate=True'.

    For most uses R can be provided as a floating point array. It is
    necessary to use exact sympy matrix representation if the PGE has
    to act on Models with complicated momentum dependence (not polynomial),
    as the function parts of models are compared exactly. If the momentum
    dependence is periodic (sine, cosine and exponential), use BlochModel,
    this works with floating point rotations.
    """

<<<<<<< HEAD
    __slots__ = ('R', 'conjugate', 'antisymmetry', 'U', '_U_eq')

    def __init__(self, R, conjugate=False, antisymmetry=False, U=None, _U_eq=None):
=======
    __slots__ = ('R', 'conjugate', 'antisymmetry', 'U', '_strict_eq')

    def __init__(self, R, conjugate=False, antisymmetry=False, U=None, _strict_eq=False, *, locals=None):
>>>>>>> 675a4481
        if isinstance(R, sympy.ImmutableMatrix):
            # If it is integer, recast to integer tinyarray
            R = _make_int(R)
        elif isinstance(R, ta.ndarray_int):
            pass
        elif isinstance(R, ta.ndarray_float):
            R = _make_int(R)
<<<<<<< HEAD
        elif isinstance(R, sympy.matrices.MatrixBase):
=======
        elif isinstance(R, MatrixBase):
>>>>>>> 675a4481
            R = sympy.ImmutableMatrix(R)
            R = _make_int(R)
        elif isinstance(R, np.ndarray):
            # If it is integer, recast to integer tinyarray
            R = ta.array(R)
            R = _make_int(R)
        else:
            raise ValueError('Real space rotation must be provided as a sympy matrix or an array.')
        # Normalize U
        if U is None:
            pass
        else:
            try:
                U = np.atleast_2d(np.array(U, dtype=complex))
            except (ValueError, TypeError):
                U = sympify(U, locals=locals)
                U = np.atleast_2d(np.array(U, dtype=complex))

        self.R, self.conjugate, self.antisymmetry, self.U = R, conjugate, antisymmetry, U
<<<<<<< HEAD
        self._U_eq = _U_eq

=======
        # Calculating sympy inverse is slow, remember it
        self._strict_eq = _strict_eq
>>>>>>> 675a4481

    def __repr__(self):
        return ('\nPointGroupElement(\nR = {},\nconjugate = {},\nantisymmetry = {},\nU = {})'
                .format(repr(self.R).replace('\n', '\n    '),
                        self.conjugate,
                        self.antisymmetry,
                        repr(self.U).replace('\n', '\n    ') if self.U is not None else 'None'))

    def __str__(self):
        return pretty_print_pge(self, full=True)

    def _repr_latex_(self):
        return pretty_print_pge(self, full=False, latex=True)

    def _repr_pretty_(self, pp, cycle):
        pp.text(pretty_print_pge(self, full=False))

    def __eq__(self, other):
        R_eq = _eq(self.R, other.R)
        basic_eq = R_eq and ((self.conjugate, self.antisymmetry) == (other.conjugate, other.antisymmetry))
        # Equality is only checked for U if basic_eq is True.
        if basic_eq and self._U_eq is not None:
            if (self.U is None) and (other.U is None):
                U_eq = True
            elif (self.U is None) ^ (other.U is None):
                U_eq = False
            else:
                U_eq = self._U_eq(ta.array(self.U), ta.array(other.U))
        else:
            U_eq = True
        return basic_eq and U_eq

    def __lt__(self, other):
        # Sort group elements:
        # First by conjugate and a, then R = identity, then the rest
        # lexicographically
        Rs = ta.array(np.array(self.R).astype(float), float)
        Ro = ta.array(np.array(other.R).astype(float), float)
        identity = ta.array(np.eye(Rs.shape[0], dtype=int))

        if not (self.conjugate, self.antisymmetry) == (other.conjugate, other.antisymmetry):
            return (self.conjugate, self.antisymmetry) < (other.conjugate, other.antisymmetry)
        elif (Rs == identity) ^ (Ro == identity):
            return Rs == identity
        else:
            return Rs < Ro

    def __hash__(self):
        # U is not hashed, if R is floating point it is also not hashed
        R, c, a = self.R, self.conjugate, self.antisymmetry
        if isinstance(R, ta.ndarray_float):
            return hash((c, a))
        else:
            return hash((R, c, a))

    def __mul__(self, g2):
        g1 = self
        R1, c1, a1, U1 = g1.R, g1.conjugate, g1.antisymmetry, g1.U
        R2, c2, a2, U2 = g2.R, g2.conjugate, g2.antisymmetry, g2.U

        if (U1 is None) or (U2 is None):
            U = None
        elif c1:
            U = U1.dot(U2.conj())
        else:
            U = U1.dot(U2)
        R = _mul(R1, R2)
<<<<<<< HEAD
        return PointGroupElement(R, c1^c2, a1^a2, U, _U_eq=self._U_eq)
=======
        return PointGroupElement(R, c1^c2, a1^a2, U, _strict_eq=(self._strict_eq or g2._strict_eq))
>>>>>>> 675a4481

    def __pow__(self, n):
        result = self.identity()
        g = (self if n >=0 else self.inv())
        for _ in range(abs(n)):
            result *= g
        return result

    def inv(self):
        """Invert PointGroupElement"""
        R, c, a, U = self.R, self.conjugate, self.antisymmetry, self.U
        if U is None:
            Uinv = None
        elif c:
            Uinv = U.T
        else:
            Uinv = U.T.conj()
        # Check if inverse is stored, if not, calculate it
        Rinv = _inv(R)
<<<<<<< HEAD
        result = PointGroupElement(Rinv, c, a, Uinv, _U_eq=self._U_eq)
=======
        result = PointGroupElement(Rinv, c, a, Uinv, _strict_eq=self._strict_eq)
>>>>>>> 675a4481
        return result

    def _strictereq(self, other):
        # Stricter equality, testing the unitary parts to be approx. equal
        if (self.U is None) or (other.U is None):
            return False
        return ((self.R, self.conjugate, self.antisymmetry) == (other.R, other.conjugate, other.antisymmetry) and
                allclose(self.U, other.U))

    def apply(self, model):
        """Return copy of model with applied symmetry operation.

        if unitary: (+/-) U H(inv(R) k) U^dagger
        if antiunitary: (+/-) U H(- inv(R) k).conj() U^dagger

        (+/-) stands for (symmetry / antisymmetry)

        If self.U is None, U is taken as the identity.
        """
        R, antiunitary, antisymmetry, U = self.R, self.conjugate, self.antisymmetry, self.U
        R = _inv(R)
<<<<<<< HEAD
        R *= (-1 if antiunitary else 1)
=======
        R = R * (-1 if antiunitary else 1)
>>>>>>> 675a4481
        result = model.rotate_momenta(R)
        if antiunitary:
            result = result.conj()
        if antisymmetry:
            result = -result
        if U is not None:
            result = U @ result @ U.T.conj()

        return result

    def identity(self):
        """Return identity element with the same structure as self."""
        dim = self.R.shape[0]
        R = ta.identity(dim, int)
        if self.U is not None:
            U = np.eye(self.U.shape[0])
        else:
            U = None
        return PointGroupElement(R, False, False, U)

## Factory functions for point group elements

def identity(dim, shape=None):
    """Return identity operator with appropriate shape.

    Parameters
    ----------
    dim : int
        Dimension of real space.
    shape : int (optional)
        Size of the unitary part of the operator.
        If not provided, U is set to None.

    Returns
    -------
    id : PointGroupElement
    """
    R = ta.identity(dim, int)
    if shape is not None:
        U = np.eye(shape)
    else:
        U = None
    return PointGroupElement(R, False, False, U)


def time_reversal(realspace_dim, U=None, spin=None):
    """Return a time-reversal symmetry operator

    parameters
    ----------
    realspace_dim : int
        Realspace dimension
    U: ndarray (optional)
        The unitary action on the Hilbert space.
        May be None, to be able to treat symmetry candidates.
    spin : float or sequence of arrays (optional)
        Spin representation to use for the unitary action of the time reversal
        operator. If float is provided, it should be integer or half-integer
        specifying the spin representation in the standard basis, see `spin_matrices`.
        Otherwise a sequence of 3 arrays of identical square size must be provided
        representing 3 components of the angular momentum operator. The unitary action
        of time-reversal operator is `U = exp(-i π s_y)`. Only one of `U` and `spin`
        may be provided.

    Returns
    -------
    T : PointGroupElement
    """
    if U is not None and spin is not None:
        raise ValueError('Only one of `U` and `spin` may be provided.')
    if spin is not None:
        U = spin_rotation(np.pi * np.array([0, 1, 0]), spin)
    R = ta.identity(realspace_dim, int)
    return PointGroupElement(R, conjugate=True, antisymmetry=False, U=U)


def particle_hole(realspace_dim, U=None):
    """Return a particle-hole symmetry operator

    parameters
    ----------
    realspace_dim : int
        Realspace dimension
    U: ndarray (optional)
        The unitary action on the Hilbert space.
        May be None, to be able to treat symmetry candidates

    Returns
    -------
    P : PointGroupElement
    """
    R = ta.identity(realspace_dim, int)
    return PointGroupElement(R, conjugate=True, antisymmetry=True, U=U)


def chiral(realspace_dim, U=None):
    """Return a chiral symmetry operator

    parameters
    ----------
    realspace_dim : int
        Realspace dimension
    U: ndarray (optional)
        The unitary action on the Hilbert space.
        May be None, to be able to treat symmetry candidates

    Returns
    -------
    P : PointGroupElement
    """
    R = ta.identity(realspace_dim, int)
    return PointGroupElement(R, conjugate=False, antisymmetry=True, U=U)


def inversion(realspace_dim, U=None):
    """Return an inversion operator

    parameters
    ----------
    realspace_dim : int
        Realspace dimension
    U: ndarray (optional)
        The unitary action on the Hilbert space.
        May be None, to be able to treat symmetry candidates

    Returns
    -------
    P : PointGroupElement
    """
    R = -ta.identity(realspace_dim, int)
    return PointGroupElement(R, conjugate=False, antisymmetry=False, U=U)


def rotation(angle, axis=None, inversion=False, U=None, spin=None):
    """Return a rotation operator

    parameters
    ----------
    angle : float
        Rotation angle in units of 2 pi.
    axis : ndarray or None (default)
        Rotation axis, optional. If not provided, a 2D rotation is generated
        around the axis normal to the plane. If a 3D vector is provided,
        a 3D rotation is generated around this axis. Does not need to be
        normalized to 1.
    inversion : bool (default False)
        Whether to generate a rotoinversion. By default a proper rotation
        is returned. Only valid in 3D.
    U: ndarray (optional)
        The unitary action on the Hilbert space.
        May be None, to be able to treat symmetry candidates
    spin : float or sequence of arrays (optional)
        Spin representation to use for the unitary action of the
        operator. If float is provided, it should be integer or half-integer
        specifying the spin representation in the standard basis, see `spin_matrices`.
        Otherwise a sequence of 3 arrays of identical square size must be provided
        representing 3 components of the angular momentum operator. The unitary action
        of rotation operator is `U = exp(-i n⋅s)`. In 2D the z axis is assumed to be
        the rotation axis. Only one of `U` and `spin` may be provided.

    Returns
    -------
    P : PointGroupElement
    """
    if U is not None and spin is not None:
        raise ValueError('Only one of `U` and `spin` may be provided.')

    angle = 2 * np.pi * angle
    if axis is None:
        # 2D
        R = np.array([[np.cos(angle), -np.sin(angle)],
                      [np.sin(angle), np.cos(angle)]])
        if spin is not None:
            U = spin_rotation(angle * np.array([0, 0, 1]), spin)
    elif len(axis) == 3:
        # 3D
        n = angle * np.array(axis, float) / la.norm(axis)
        R = spin_rotation(n, L_matrices(d=3, l=1))
        R *= (-1 if inversion else 1)
        if spin is not None:
            U = spin_rotation(n, spin)
    else:
        raise ValueError('`axis` needs to be `None` or a 3D vector.')
    return PointGroupElement(R.real, conjugate=False, antisymmetry=False, U=U)


def mirror(axis, U=None, spin=None):
    """Return a mirror operator

<<<<<<< HEAD
    Parameters:
    -----------
=======
    Parameters
    ----------
>>>>>>> 675a4481
    axis : ndarray
        Normal of the mirror. The dimensionality of the operator is the same
        as the length of `axis`.
    U: ndarray (optional)
        The unitary action on the Hilbert space.
        May be None, to be able to treat symmetry candidates
    spin : float or sequence of arrays (optional)
        Spin representation to use for the unitary action of the
        operator. If float is provided, it should be integer or half-integer
        specifying the spin representation in the standard basis, see `spin_matrices`.
        Otherwise a sequence of 3 arrays of identical square size must be provided
        representing 3 components of the angular momentum operator. The unitary action
        of mirror operator is `U = exp(-i π n⋅s)` where n is normalized to 1. In 2D the
        axis is treated as x and y coordinates. Only one of `U` and `spin` may be provided.

<<<<<<< HEAD
    Returns:
    --------
=======
    Returns
    -------
>>>>>>> 675a4481
    P : PointGroupElement

    Notes:
    ------
        Warning: in 2D the real space action of a mirror and and a 2-fold rotation
        around an axis in the plane is identical, however the action on angular momentum
        is different. Here we consider the action of the mirror, which is the same as the
        action of a 2-fold rotation around the mirror axis.
    """
    if U is not None and spin is not None:
        raise ValueError('Only one of `U` and `spin` may be provided.')

    axis = np.array(axis, float)
    axis /= la.norm(axis)
    R = np.eye(axis.shape[0]) - 2 * np.outer(axis, axis)
    if spin is not None:
        if len(axis) == 2:
            axis = np.append(axis, 0)
        U = spin_rotation(np.pi * axis, spin)

    return PointGroupElement(R, conjugate=False, antisymmetry=False, U=U)

## Continuous symmetry generators (conserved quantities)

class ContinuousGroupGenerator:
    r"""A generator of a continuous group.

    Generates a family of symmetry operators that act on the Hamiltonian as:

    .. math:: H(k) → \exp{-iλU} H(\exp{iλR} k) \exp{iλU}

    with λ a real parameter.

    Parameters
    ----------
    R: ndarray (optional)
        Real space rotation generator: Hermitian antisymmetric.
        If not provided, the zero matrix is used.
    U: ndarray (optional)
        Hilbert space unitary rotation generator: Hermitian.
        If not provided, the zero matrix is used.
    """

    __slots__ = ('R', 'U')

    def __init__(self, R=None, U=None):
        # Make sure that R and U have correct properties
        if R is not None and not _is_hermitian(R) and not _is_antisymmetric(R):
            raise ValueError('R must be Hermitian antisymmetric')
        if U is not None and not _is_hermitian(U):
            raise ValueError('U must be Hermitian')
        self.R, self.U = R, U

    def __repr__(self):
        return ('\nContinuousGroupGenerator(\nR = {},\nU = {})'
                .format(repr(self.R).replace('\n', '\n    ') if self.R is not None else 'None',
                        repr(self.U).replace('\n', '\n    ') if self.U is not None else 'None'))

    def __str__(self):
        return pretty_print_cgg(self, latex=False)
<<<<<<< HEAD

    def _repr_latex_(self):
        return pretty_print_cgg(self, latex=True)

    def _repr_pretty_(self, pp, cycle):
        pp.text(pretty_print_cgg(self))

=======

    def _repr_latex_(self):
        return pretty_print_cgg(self, latex=True)

    def _repr_pretty_(self, pp, cycle):
        pp.text(pretty_print_cgg(self))

>>>>>>> 675a4481
    def apply(self, model):
        """Return copy of model `H(k)` with applied infinitesimal generator.
        1j * (H(k) U - U H(k)) + 1j * dH(k)/dk_i R_{ij} k_j
        """
        R, U = self.R, self.U
        momenta = model.momenta
        R_nonzero = not (R is None or allclose(R, 0))
        U_nonzero = not (U is None or allclose(U, 0))
        if R_nonzero:
            dim = R.shape[0]
            assert len(momenta) == dim
        result = model.zeros_like()
        if R_nonzero:
            def trf(key):
                return sum([sympy.diff(key, momenta[i]) * R[i, j] * momenta[j]
<<<<<<< HEAD
                          for i, j in it.product(range(dim), repeat=2)])
=======
                          for i, j in product(range(dim), repeat=2)])
>>>>>>> 675a4481
            result += 1j * model.transform_symbolic(trf)
        if U_nonzero:
            result += model @ (1j*U) + (-1j*U) @ model
        return result


## General group theory algorithms

def generate_group(gens):
    """Generate group from gens

    Parameters
    ----------
    gens : iterable of PointGroupElement
        generator set of the group

    Returns
    -------
    group : set of PointGroupElement
        group generated by gens, closed under multiplication
    """
    gens = set(gens.copy())
    # here we keep all the elements generated so far
    group = gens.copy()
    # these are the elements generated in the previous step
    oldgroup = gens.copy()
    while True:
        # generate new elements by multiplying old elements with generators
        newgroup = {a * b for a, b in product(oldgroup, gens)}
        # only keep those that are new
        newgroup -= group
        # if there are any new, add them to group and set them as old
        if len(newgroup) > 0:
            group |= newgroup
            oldgroup = newgroup.copy()
        # if there were no new elements, we are done
        else:
            break
    return set(group)


def set_multiply(G, H):
    # multiply sets of group elements
    return {g * h for g, h in product(G, H)}


def generate_subgroups(group):
    """Generate all subgroups of group, including the trivial group
    and itself.

    Parameters
    ----------
    group : set of PointGroupElement
        A closed group as set of its elements.

    Returns
    -------
    subgroups : dict of forzenset: set
        frozesets are the subgroups, sets are a generator set of the
        subgroup.
    """
    # Make all the cyclic subgroups generated by one element
    sg1 = {frozenset(generate_group({g})): {g} for g in group}
    # Iteratively generate all subgroups generated by more elements
    # here we keep all the subgroups generated so far
    subgroups = sg1.copy()
    # these are the subgroups generated in the previous step
    sgold = sg1.copy()

    while True:
        sgnew = dict()
        # extend subgroups from previous step by all cyclic groups
        for (sg, gen), (g1, gen1) in product(sgold.items(), sg1.items()):
            # if cyclic group is already contained in group,
            # no point extending by it
            if not g1 <= sg:
                newsg = frozenset(generate_group(gen | gen1))
                # don't do anything if it is already generated
                # with less or equal number of generators
                if newsg not in subgroups:
                    # If we managed to extend anything, we append
                    # it to the list of subgroups and new subgroups
                    newgen = gen | gen1
                    subgroups[newsg] = newgen
                    sgnew[newsg] = newgen
        if len(sgnew) > 0:
            sgold = sgnew.copy()
        # If no extension, or we are already at the full group, stop
        if (len(sgnew) == 0 or
            min([len(sg) for sg in sgnew.keys()]) == len(group)):
            break

    return subgroups


## Predefined point groups

def square(tr=True, ph=True, generators=False, spin=None):
    """
    Generate square point group in standard basis.

<<<<<<< HEAD
    Parameters:
    -----------
    tr, ph : bool (default True)
        Whether to include time-reversal and particle-hole
        symmetry.
    generators : bool (default false)
        Only return the group generators if True.
    spin : float or sequence of arrays (optional)
        Spin representation to use for the unitary action of the
        operator. If not provided, the PointGroupElements have the unitary
        action set to None. If float is provided, it should be integer or half-integer
        specifying the spin representation in the standard basis, see `spin_matrices`.
        Otherwise a sequence of 3 arrays of identical square size must be provided
        representing 3 components of the angular momentum operator. The unitary action
        of rotation operator is `U = exp(-i n⋅s)`. In 2D the z axis is assumed to be
        the rotation axis. If `ph` is True, `spin` may not be provided, as it is not
        possible to deduce the unitary representation of particle-hole symmetry from
        spin alone. In this case construct the particle-hole operator manually.

    Returns:
    --------
    set of PointGroupElement objects with integer rotations

    Notes:
    ------
        Warning: in 2D the real space action of a mirror and and a 2-fold rotation
        around an axis in the plane is identical, however the action on angular  momentum
        is different. Here we consider the action of the mirror, which is the same as the
        action of a 2-fold rotation around the mirror axis, assuming inversion acts trivially.
    """
    if ph and spin is not None:
        raise ValueError('If `ph` is True, `spin` may not be provided, as it is not '
                         'possible to deduce the unitary representation of particle-hole symmetry '
                         'from spin alone. In this case construct the particle-hole operator manually.')
    Mx = mirror([1, 0], spin=spin)
    C4 = rotation(1/4, spin=spin)
    gens = {Mx, C4}
    if tr:
        TR = time_reversal(2, spin=spin)
        gens.add(TR)
    if ph:
        PH = particle_hole(2)
        gens.add(PH)
    if generators:
        return gens
    else:
        return generate_group(gens)


def cubic(tr=True, ph=True, generators=False, spin=None):
    """
    Generate cubic point group in standard basis.

    Parameters:
    -----------
=======
    Parameters
    ----------
>>>>>>> 675a4481
    tr, ph : bool (default True)
        Whether to include time-reversal and particle-hole
        symmetry.
    generators : bool (default false)
        Only return the group generators if True.
    spin : float or sequence of arrays (optional)
        Spin representation to use for the unitary action of the
        operator. If not provided, the PointGroupElements have the unitary
        action set to None. If float is provided, it should be integer or half-integer
        specifying the spin representation in the standard basis, see `spin_matrices`.
        Otherwise a sequence of 3 arrays of identical square size must be provided
        representing 3 components of the angular momentum operator. The unitary action
<<<<<<< HEAD
        of rotation operator is `U = exp(-i n⋅s)`. If `ph` is True, `spin` may not be
        provided, as it is not  possible to deduce the unitary representation of
        particle-hole symmetry from spin alone. In this case construct the
        particle-hole operator manually.

    Returns:
    --------
=======
        of rotation operator is `U = exp(-i n⋅s)`. In 2D the z axis is assumed to be
        the rotation axis. If `ph` is True, `spin` may not be provided, as it is not
        possible to deduce the unitary representation of particle-hole symmetry from
        spin alone. In this case construct the particle-hole operator manually.

    Returns
    -------
    set of PointGroupElement objects with integer rotations

    Notes:
    ------
        Warning: in 2D the real space action of a mirror and and a 2-fold rotation
        around an axis in the plane is identical, however the action on angular  momentum
        is different. Here we consider the action of the mirror, which is the same as the
        action of a 2-fold rotation around the mirror axis, assuming inversion acts trivially.
    """
    if ph and spin is not None:
        raise ValueError('If `ph` is True, `spin` may not be provided, as it is not '
                         'possible to deduce the unitary representation of particle-hole symmetry '
                         'from spin alone. In this case construct the particle-hole operator manually.')
    Mx = mirror([1, 0], spin=spin)
    C4 = rotation(1/4, spin=spin)
    gens = {Mx, C4}
    if tr:
        TR = time_reversal(2, spin=spin)
        gens.add(TR)
    if ph:
        PH = particle_hole(2)
        gens.add(PH)
    if generators:
        return gens
    else:
        return generate_group(gens)


def cubic(tr=True, ph=True, generators=False, spin=None):
    """
    Generate cubic point group in standard basis.

    Parameters
    ----------
    tr, ph : bool (default True)
        Whether to include time-reversal and particle-hole
        symmetry.
    generators : bool (default false)
        Only return the group generators if True.
    spin : float or sequence of arrays (optional)
        Spin representation to use for the unitary action of the
        operator. If not provided, the PointGroupElements have the unitary
        action set to None. If float is provided, it should be integer or half-integer
        specifying the spin representation in the standard basis, see `spin_matrices`.
        Otherwise a sequence of 3 arrays of identical square size must be provided
        representing 3 components of the angular momentum operator. The unitary action
        of rotation operator is `U = exp(-i n⋅s)`. If `ph` is True, `spin` may not be
        provided, as it is not  possible to deduce the unitary representation of
        particle-hole symmetry from spin alone. In this case construct the
        particle-hole operator manually.

    Returns
    -------
>>>>>>> 675a4481
    set of PointGroupElement objects with integer rotations

    Notes:
    ------
        We assume inversion acts trivially in spin space.
    """
    if ph and spin is not None:
        raise ValueError('If `ph` is True, `spin` may not be provided, as it is not '
                         'possible to deduce the unitary representation of particle-hole symmetry '
                         'from spin alone. In this case construct the particle-hole operator manually.')
    I = inversion(3, U=(None if spin is None else spin_rotation(np.zeros(3), spin)))
    C4 = rotation(1/4, [1, 0, 0], spin=spin)
    C3 = rotation(1/3, [1, 1, 1], spin=spin)
    cubic_gens = {I, C4, C3}
    if tr:
        TR = time_reversal(3, spin=spin)
        cubic_gens.add(TR)
    if ph:
        PH = particle_hole(3)
        cubic_gens.add(PH)
    if generators:
        return cubic_gens
    else:
        return generate_group(cubic_gens)


def hexagonal(dim=2, tr=True, ph=True, generators=False, sympy_R=True, spin=None):
    """
    Generate hexagonal point group in standard basis in 2 or 3 dimensions.
    Mirror symmetries with the main coordinate axes as normals are included.
    In 3D the hexagonal axis is the z axis.

<<<<<<< HEAD
    Parameters:
    -----------
=======
    Parameters
    ----------
>>>>>>> 675a4481
    dim : int (default 2)
        Real sapce dimensionality, 2 or 3.
    tr, ph : bool (default True)
        Whether to include time-reversal and particle-hole
        symmetry.
    generators : bool (default True)
        Only return the group generators if True.
    sympy_R: bool (default True)
        Whether the rotation matrices should be exact sympy
        representations.
    spin : float or sequence of arrays (optional)
        Spin representation to use for the unitary action of the
        operator. If not provided, the PointGroupElements have the unitary
        action set to None. If float is provided, it should be integer or half-integer
        specifying the spin representation in the standard basis, see `spin_matrices`.
        Otherwise a sequence of 3 arrays of identical square size must be provided
        representing 3 components of the angular momentum operator. The unitary action
        of rotation operator is `U = exp(-i n⋅s)`. In 2D the z axis is assumed to be
        the rotation axis. If `ph` is True, `spin` may not be provided, as it is not
        possible to deduce the unitary representation of particle-hole symmetry from
        spin alone. In this case construct the particle-hole operator manually.

<<<<<<< HEAD
    Returns:
    --------
=======
    Returns
    -------
>>>>>>> 675a4481
    set of PointGroupElements

    Notes:
    ------
        Warning: in 2D the real space action of a mirror and and a 2-fold rotation
        around an axis in the plane is identical, however the action on angular momentum
        is different. Here we consider the action of the mirror, which is the same as the
        action of a 2-fold rotation around the mirror axis, assuming inversion acts trivially.
    """
    if spin is not None and sympy_R:
        U6 = spin_rotation(np.pi / 3 * np.array([0, 0, 1]), spin)
    else:
        U6 = None
    if dim == 2:
        Mx = mirror([1, 0], spin=spin)
        if sympy_R:

            C6 = PointGroupElement(sympy.ImmutableMatrix(
                                        [[sympy.Rational(1, 2), sympy.sqrt(3)/2],
                                         [-sympy.sqrt(3)/2,       sympy.Rational(1, 2)]]
                                                         ),
                                         False, False, U6)
        else:
            C6 = rotation(1/6, spin=spin)
        gens = {Mx, C6}
    elif dim == 3:
        I = inversion(3, U=(None if spin is None else spin_rotation(np.zeros(3), spin)))
        C2x = rotation(1/2, [1, 0, 0], spin=spin)
        if sympy_R:
            C6 = PointGroupElement(sympy.ImmutableMatrix(
                                        [[sympy.Rational(1, 2), sympy.sqrt(3)/2, 0],
                                         [-sympy.sqrt(3)/2, sympy.Rational(1, 2), 0],
                                         [0, 0, 1]]
                                                         ),
                                         False, False, U6)
        else:
            C6 = rotation(1/6, [0, 0, 1], spin=spin)
        gens = {I, C2x, C6}
    else:
        raise ValueError('Only 2 and 3 dimensions are supported.')

    if tr:
        TR = time_reversal(dim, spin=spin)
        gens.add(TR)
    if ph:
        PH = particle_hole(dim)
        gens.add(PH)
    if generators:
        return gens
    else:
        return generate_group(gens)


## Human readable group element names

def pretty_print_pge(g, full=False, latex=False):
    """
    Return a human readable string representation of PointGroupElement

    Parameters
    ----------

    g : PointGroupElement
        Point group element to be represented.
    full : bool (default False)
        Whether to return a full representation.
        The default short representation only contains the real space action
        and the symbol of the Altland-Zirnbauer part of the symmetry (see below).
        The full representation presents the symmetry action on the Hamiltonian
        and the unitary Hilbert-space action if set.
    latex : bool (default False)
        Whether to output LateX formatted string.

    Returns
    -------
    name : string
        In the short representation it is a sting `rot_name + az_name`.
        In the long representation the first line is the action on the
        Hamiltonian, the second line is `rot_name` and the third line
        is the unitary action as a matrix, if set.

        `rot_name` can be:
        - `1` for identity
        - `I` for inversion (in 1D mirror is the same as inversion)
        - `R(angle)` for 2D rotation
        - `R(angle, axis)` for 3D rotation (axis is not normalized)
        - `M(normal)` for mirror
        - `S(angle, axis)` for 3D rotoinversion (axis is not normalized)

        `az_name` can be:
        - `T` for time-reversal (antiunitary symmetry)
        - `P` for particle-hole (antiunitary antisymmetry)
        - `C` for chiral (unitary antisymmetry)
        - missing if the symmetry is unitary
    """

    def name_angle(theta, latex=False):
        frac = Fraction(theta / np.pi).limit_denominator(100)
        num, den = frac.numerator, frac.denominator
        if latex:
            if den == 1:
                angle = r'{}{}\pi'.format("-" if num < 0 else "",
                                         "" if abs(num) == 1 else abs(num))
            else:
                angle = r'{}\frac{{{}\pi}}{{{}}}'.format(
                            "-" if num < 0 else "",
                            "" if abs(num) == 1 else abs(num),
                            den)
<<<<<<< HEAD
        else:
            angle = '{}{}π{}'.format("-" if num < 0 else "",
                                     "" if abs(num) == 1 else abs(num),
                                     "" if den == 1 else ("/" + str(den)))
        return angle

    R = np.array(g.R).astype(float)
    if R.shape[0] == 1:
        if R[0, 0] == 1:
            rot_name = '1'
        else:
            rot_name = 'I'
    elif R.shape[0] == 2:
        if np.isclose(la.det(R), 1):
            # pure rotation
            theta = np.arctan2(R[1, 0], R[0, 0])
            if np.isclose(theta, 0):
                rot_name = '1'
            else:
                if latex:
                    rot_name = fr'R\left({name_angle(theta, latex)}\right)'
                else:
                    rot_name = f'R({name_angle(theta)})'
        else:
            # mirror
            val, vec = la.eigh(R)
            assert allclose(val, [-1, 1]), R
            n = vec[:, 0]
            if latex:
                rot_name = fr'M\left({_round_axis(n)}\right)'
            else:
                rot_name = f'M({_round_axis(n)})'
    elif R.shape[0] == 3:
        if np.isclose(la.det(R), 1):
            # pure rotation
            n, theta = rotation_to_angle(R)
            if np.isclose(theta, 0):
                rot_name = '1'
            else:
                if latex:
                    rot_name = fr'R\left({name_angle(theta, latex)}, {_round_axis(n)}\right)'
                else:
                    rot_name = f'R({name_angle(theta)}, {_round_axis(n)})'
        else:
            # rotoinversion
            n, theta = rotation_to_angle(-R)
            if np.isclose(theta, 0):
                # inversion
                rot_name = 'I'
            elif np.isclose(theta, np.pi):
                # mirror
                if latex:
                    rot_name = fr'M\left({_round_axis(n)}\right)'
                else:
                    rot_name = f'M({_round_axis(n)})'
            else:
                # generic rotoinversion
                if latex:
                    rot_name = fr'S\left({name_angle(theta, latex)}, {_round_axis(n)}\right)'
                else:
                    rot_name = f'S({name_angle(theta)}, {_round_axis(n)})'

    if full:
        if latex:
            name = r'U H(\mathbf{{k}}){} U^{{-1}} = {}H({}R\mathbf{{k}}) \\'
            name = name.format("^*" if g.conjugate else "", "-" if g.antisymmetry else "",
                               "-" if g.conjugate else "")
        else:
            name = '\nU⋅H(k){}⋅U^-1 = {}H({}R⋅k)\n'.format("*" if g.conjugate else "",
                                                         "-" if g.antisymmetry else "",
                                                         "-" if g.conjugate else "")
        name += f'R = {rot_name}' + (r'\\' if latex else '\n')
        if g.U is not None:
            if latex:
                Umat = _array_to_latex(np.round(g.U, 3))
                name += 'U = {}'.format(Umat)
            else:
                name += 'U = {}'.format(str(np.round(g.U, 3)).replace('\n', '\n    ')) +'\n\n'
    else:
        if g.conjugate and not g.antisymmetry:
            az_name = r" \mathcal{T}" if latex else "T"
        elif g.conjugate and g.antisymmetry:
            az_name = r" \mathcal{P}" if latex else "P"
        elif not g.conjugate and g.antisymmetry:
            az_name = r" \mathcal{C}" if latex else "C"
        else:
            az_name = ""
        name = (az_name if (rot_name == '1' and az_name != "")
                else rot_name + (" " if az_name is not "" else "") + az_name)
    return '$' + name + '$' if latex else name


def pretty_print_cgg(g, latex=False):
    """
    Return a human readable string representation of ContinuousGroupGenerator

    Parameters
    ----------

    g : ContinuousGroupGenerator
        Point group element to be represented.
    latex : bool (default False)
        Whether to output LateX formatted string.

    Returns
    -------
    name : string
        The first line is the action on the Hamiltonian, the following lines
        display the real space rotation as `R(ϕ)` for 2D rotation and
        `R(ϕ, axis)` for 3D rotation (axis is not normalized), and the conserved
        quantity as a matrix. If either of these is trivial, it is omitted.
        Note that a ContinuousGroupGenerator defines a continuous group
        of symmetries, so there is always a free parameter ϕ.
    """
    R, L = g.R, g.U
    # Find rotation axis
    if R is not None and allclose(R, np.zeros(R.shape)):
        R = None
    if L is not None and allclose(L, np.zeros(L.shape)):
        L = None

    if R is not None and R.shape[0] == 3:
        n = np.array([np.trace(l @ R) for l in L_matrices()]).real
        n /= la.norm(n)
        n = _round_axis(n)
        if latex:
            rot_name = fr'R_{{\phi}} = R\left(\phi, {_round_axis(n)}\right)\\'
        else:
            rot_name = f'\nR_ϕ = R(ϕ, {_round_axis(n)})'
    elif R is not None and R.shape[0] == 2:
        rot_name = r'R_{{\phi}} = R\left(\phi\right)\\' if latex else 'R_ϕ = R(ϕ)\n'
    else:
        rot_name = ''

    if L is not None:
        if latex:
            L_name = r'L = {} \\'.format(_array_to_latex(np.round(L, 3)))
        else:
            L_name = '\nL = {}'.format(str(np.round(L, 3)).replace('\n', '\n    '))

    if latex:
        if R is not None:
            name = r'{}H(\mathbf{{k}}){} = H(R_{{\phi}}\mathbf{{k}}) \\'
            name = name.format(r'e^{-i\phi L}' if L is not None else '',
                               r'e^{i\phi L}' if L is not None else '')
        else:
            name = r'\left[ H(\mathbf{{k}}), L \right] = 0 \\'
    else:
        if R is not None:
            name = '\n' + r'{}H(k){} = H(R_ϕ⋅k)'
            name = name.format(r'exp(-i ϕ L)⋅' if L is not None else '',
                               r'⋅exp(i ϕ L)' if L is not None else '')
        else:
=======
        else:
            angle = '{}{}π{}'.format("-" if num < 0 else "",
                                     "" if abs(num) == 1 else abs(num),
                                     "" if den == 1 else ("/" + str(den)))
        return angle

    R = np.array(g.R).astype(float)
    if R.shape[0] == 1:
        if R[0, 0] == 1:
            rot_name = '1'
        else:
            rot_name = 'I'
    elif R.shape[0] == 2:
        if np.isclose(la.det(R), 1):
            # pure rotation
            theta = np.arctan2(R[1, 0], R[0, 0])
            if np.isclose(theta, 0):
                rot_name = '1'
            else:
                if latex:
                    rot_name = r'R\left({}\right)'.format(name_angle(theta, latex))
                else:
                    rot_name = 'R({})'.format(name_angle(theta))
        else:
            # mirror
            val, vec = la.eigh(R)
            assert allclose(val, [-1, 1]), R
            n = vec[:, 0]
            if latex:
                rot_name = r'M\left({}\right)'.format(_round_axis(n))
            else:
                rot_name = 'M({})'.format(_round_axis(n))
    elif R.shape[0] == 3:
        if np.isclose(la.det(R), 1):
            # pure rotation
            n, theta = rotation_to_angle(R)
            if np.isclose(theta, 0):
                rot_name = '1'
            else:
                if latex:
                    rot_name = (r'R\left({}, {}\right)'
                                .format(name_angle(theta, latex), _round_axis(n)))
                else:
                    rot_name = (r'R({}, {})'
                                .format(name_angle(theta, latex), _round_axis(n)))
        else:
            # rotoinversion
            n, theta = rotation_to_angle(-R)
            if np.isclose(theta, 0):
                # inversion
                rot_name = 'I'
            elif np.isclose(theta, np.pi):
                # mirror
                if latex:
                    rot_name = r'M\left({}\right)'.format(_round_axis(n))
                else:
                    rot_name = 'M({})'.format(_round_axis(n))
            else:
                # generic rotoinversion
                if latex:
                    rot_name = (r'S\left({}, {}\right)'
                                .format(name_angle(theta, latex), _round_axis(n)))
                else:
                    rot_name = ('S({}, {})'
                                .format(name_angle(theta, latex), _round_axis(n)))

    if full:
        if latex:
            name = r'U H(\mathbf{{k}}){} U^{{-1}} = {}H({}R\mathbf{{k}}) \\'
            name = name.format("^*" if g.conjugate else "", "-" if g.antisymmetry else "",
                               "-" if g.conjugate else "")
        else:
            name = '\nU⋅H(k){}⋅U^-1 = {}H({}R⋅k)\n'.format("*" if g.conjugate else "",
                                                         "-" if g.antisymmetry else "",
                                                         "-" if g.conjugate else "")
        name += 'R = {}'.format(rot_name) + (r'\\' if latex else '\n')
        if g.U is not None:
            if latex:
                Umat = _array_to_latex(np.round(g.U, 3))
                name += 'U = {}'.format(Umat)
            else:
                name += 'U = {}'.format(str(np.round(g.U, 3)).replace('\n', '\n    ')) +'\n\n'
    else:
        if g.conjugate and not g.antisymmetry:
            az_name = r" \mathcal{T}" if latex else "T"
        elif g.conjugate and g.antisymmetry:
            az_name = r" \mathcal{P}" if latex else "P"
        elif not g.conjugate and g.antisymmetry:
            az_name = r" \mathcal{C}" if latex else "C"
        else:
            az_name = ""
        name = (az_name if (rot_name == '1' and az_name != "")
                else rot_name + (" " if az_name != "" else "") + az_name)
    return '$' + name + '$' if latex else name


def pretty_print_cgg(g, latex=False):
    """
    Return a human readable string representation of ContinuousGroupGenerator

    Parameters
    ----------

    g : ContinuousGroupGenerator
        Point group element to be represented.
    latex : bool (default False)
        Whether to output LateX formatted string.

    Returns
    -------
    name : string
        The first line is the action on the Hamiltonian, the following lines
        display the real space rotation as `R(ϕ)` for 2D rotation and
        `R(ϕ, axis)` for 3D rotation (axis is not normalized), and the conserved
        quantity as a matrix. If either of these is trivial, it is omitted.
        Note that a ContinuousGroupGenerator defines a continuous group
        of symmetries, so there is always a free parameter ϕ.
    """
    R, L = g.R, g.U
    # Find rotation axis
    if R is not None and allclose(R, np.zeros(R.shape)):
        R = None
    if L is not None and allclose(L, np.zeros(L.shape)):
        L = None

    if R is not None and R.shape[0] == 3:
        n = np.array([np.trace(l @ R) for l in L_matrices()]).real
        n /= la.norm(n)
        n = _round_axis(n)
        if latex:
            rot_name = r'R_{{\phi}} = R\left(\phi, {}\right)\\'.format(_round_axis(n))
        else:
            rot_name = '\nR_ϕ = R(ϕ, {})'.format(_round_axis(n))
    elif R is not None and R.shape[0] == 2:
        rot_name = r'R_{{\phi}} = R\left(\phi\right)\\' if latex else 'R_ϕ = R(ϕ)\n'
    else:
        rot_name = ''

    if L is not None:
        if latex:
            L_name = r'L = {} \\'.format(_array_to_latex(np.round(L, 3)))
        else:
            L_name = '\nL = {}'.format(str(np.round(L, 3)).replace('\n', '\n    '))

    if latex:
        if R is not None:
            name = r'{}H(\mathbf{{k}}){} = H(R_{{\phi}}\mathbf{{k}}) \\'
            name = name.format(r'e^{-i\phi L}' if L is not None else '',
                               r'e^{i\phi L}' if L is not None else '')
        else:
            name = r'\left[ H(\mathbf{{k}}), L \right] = 0 \\'
    else:
        if R is not None:
            name = '\n' + r'{}H(k){} = H(R_ϕ⋅k)'
            name = name.format(r'exp(-i ϕ L)⋅' if L is not None else '',
                               r'⋅exp(i ϕ L)' if L is not None else '')
        else:
>>>>>>> 675a4481
            name = '\n[H(k), L] = 0'

    name += rot_name + L_name
    return '$' + name + '$' if latex else name


def rotation_to_angle(R):
    # Convert 3D rotation matrix to axis and angle
    assert allclose(R, R.real)
    n = np.array([1j * np.trace(L @ R) for L in L_matrices()]).real
    # Choose direction to minimize number of minus signs
    absn = la.norm(n) * np.sign(np.sum(n))
    if np.isclose(absn, 0):
        # n is zero for 2-fold rotation, find eigenvector with +1
        val, vec = la.eigh(R)
        assert np.isclose(val[-1], 1), R
        n = vec[:, -1]
        # Choose direction to minimize number of minus signs
        n /= np.sign(np.sum(n))
    else:
        n /= absn
    theta = np.arctan2(absn, np.trace(R).real - 1)
    return n, theta


def _round_axis(n):
    # Try to find integer axis
<<<<<<< HEAD
    for vec in it.product([-1, 0, 1], repeat=len(n)):
=======
    for vec in product([-1, 0, 1], repeat=len(n)):
>>>>>>> 675a4481
        if np.isclose(vec @ n, la.norm(vec)) and not np.isclose(la.norm(vec), 0):
            return np.array(vec, int)
    # otherwise round
    return np.round(n, 2)


def _array_to_latex(a, precision=2):
    """Returns a LaTeX bmatrix
    a: numpy array
    returns: LaTeX bmatrix as a string

    based on https://stackoverflow.com/questions/17129290/numpy-2d-and-1d-array-to-latex-bmatrix
    """
    if len(a.shape) > 2:
        raise ValueError('bmatrix can at most display two dimensions')
    rv = r'\begin{bmatrix}'
    for line in a:
        rv += np.array2string(line, precision=precision, separator='&', suppress_small=True)[1:-1] + r'\\'
    rv +=  r'\end{bmatrix}'
    return rv


## Predefined representations

def spin_matrices(s, include_0=False):
    """
    Construct spin-s matrices for any half-integer spin.

<<<<<<< HEAD
    Parameters:
    -----------
=======
    Parameters
    ----------
>>>>>>> 675a4481

    s : float or int
        Spin representation to use, must be integer or half-integer.
    include_0 : bool (default False)
        If `include_0` is True, S[0] is the identity, indices 1, 2, 3
        correspond to x, y, z. Otherwise indices 0, 1, 2 are x, y, z.

<<<<<<< HEAD
    Returns:
    --------
=======
    Returns
    -------
>>>>>>> 675a4481

    ndarray
        Sequence of spin-s operators in the standard spin-z basis.
        Array of shape `(3, 2*s + 1, 2*s + 1)`, or if `include_0` is True
        `(4, 2*s + 1, 2*s + 1)`.
    """
    d = np.round(2*s + 1)
    assert np.isclose(d, int(d))
    d = int(d)
    Sz = 1/2 * np.diag(np.arange(d - 1, -d, -2))
    # first diagonal for general s from en.wikipedia.org/wiki/Spin_(physics)
    diag = [1/2*np.sqrt((s + 1) * 2*i - i * (i + 1)) for i in np.arange(1, d)]
    Sx = np.diag(diag, k=1) + np.diag(diag, k=-1)
    Sy = -1j*np.diag(diag, k=1) + 1j*np.diag(diag, k=-1)
    if include_0:
        return np.array([np.eye(d), Sx, Sy, Sz])
    else:
        return np.array([Sx, Sy, Sz])


def spin_rotation(n, s, roundint=False):
<<<<<<< HEAD
    """
    Construct the unitary spin rotation matrix for rotation specified by the
    vector n (in radian units) with angular momentum `s`, given by
    `U = exp(-i n⋅s)`.

    Parameters:
    -----------

    n : iterable
        Rotation vector. Its norm is the rotation angle in radians.
    s : float or sequence of arrays
        Spin representation to use for the unitary action of the
        operator. If float is provided, it should be integer or half-integer
        specifying the spin representation in the standard basis, see `spin_matrices`.
        Otherwise a sequence of 3 arrays of identical square size must be provided
        representing 3 components of the angular momentum operator.
    roundint : bool (default False)
        If roundint is True, result is converted to integer tinyarray if possible.

    Returns:
    --------
    U : ndarray
        Unitary spin rotation matrix of the same shape as the spin matrices or
        `(2*s + 1, 2*s + 1)`.
    """
=======
    """
    Construct the unitary spin rotation matrix for rotation specified by the
    vector n (in radian units) with angular momentum `s`, given by
    `U = exp(-i n⋅s)`.

    Parameters
    ----------

    n : iterable
        Rotation vector. Its norm is the rotation angle in radians.
    s : float or sequence of arrays
        Spin representation to use for the unitary action of the
        operator. If float is provided, it should be integer or half-integer
        specifying the spin representation in the standard basis, see `spin_matrices`.
        Otherwise a sequence of 3 arrays of identical square size must be provided
        representing 3 components of the angular momentum operator.
    roundint : bool (default False)
        If roundint is True, result is converted to integer tinyarray if possible.

    Returns
    -------
    U : ndarray
        Unitary spin rotation matrix of the same shape as the spin matrices or
        `(2*s + 1, 2*s + 1)`.
    """
>>>>>>> 675a4481
    n = np.array(n)
    if isinstance(s, Number):
        s = spin_matrices(s)
    else:
        s = np.array(s)
    # Make matrix exponential for rotation representation
    U = la.expm(-1j * np.tensordot(n, s, axes=((0), (0))))
    if roundint:
        Ur = np.round(np.real(U))
        assert allclose(U, Ur)
        U = ta.array(Ur.astype(int))
    return U


def L_matrices(d=3, l=1):
    """Construct real space rotation generator matrices in d=2 or 3 dimensions.
    Can also be used to get angular momentum operators for real atomic orbitals
    in 3 dimensions, for p-orbitals use `l=1`, for d-orbitals `l=2`. The basis
    of p-orbitals is `p_x`, `p_y`, `p_z`, for d-orbitals `d_{x^2 - y^2}`,
    `d_{3 z^2 - r^2}`, `d_{xy}`, `d_{yz}`, `d_{zx}`. The matrices are all
    purely imaginary and antisymmetric.
    To generate finite rotations, use 'spin_rotation(n, L)'.
    """
    if d == 2 and l==1:
        return 1j * np.array([[[0, -1],
                              [1, 0]]])
    elif d == 3 and l==1:
        return 1j * np.array([[[0, 0, 0],
                               [0, 0, -1],
                               [0, 1, 0]],
                              [[0, 0, 1],
                               [0, 0, 0],
                               [-1, 0, 0]],
                              [[0, -1, 0],
                               [1, 0, 0],
                               [0, 0, 0]]])
    elif d == 3 and l==2:
        s3 = np.sqrt(3)
        return 1j * np.array([[[0, 0, 0, -1, 0],
                              [0, 0, 0, -s3, 0],
                              [0, 0, 0, 0, 1],
                              [1, s3, 0, 0, 0],
                              [0, 0, -1, 0, 0]],
                             [[0, 0, 0, 0, -1],
                              [0, 0, 0, 0, s3],
                              [0, 0, 0, -1, 0],
                              [0, 0, 1, 0, 0],
                              [1, -s3, 0, 0, 0]],
                             [[0, 0, -2, 0, 0],
                              [0, 0, 0, 0, 0],
                              [2, 0, 0, 0, 0],
                              [0, 0, 0, 0, 1],
                              [0, 0, 0, -1, 0]]])
    else:
        raise ValueError('Only 2 and 3 dimensions are supported.')

## Utility function for lattice models

def symmetry_from_permutation(R, perm, norbs, onsite_action=None,
                              antiunitary=False, antisymmetry=False):
    """Construct symmetry operator for lattice systems with multiple sites.

    Parameters
    ----------
    R : real space rotation
    perm : dict : {site: image_site}
        permutation of the sites under the symmetry action
    norbs : OrderedDict : {site : norbs_site} or tuple of tuples ((site, norbs_site), )
        sites are ordered in the order specified, with blocks of size norbs_site
        corresponding to each site.
    onsite_action : dict : {site: ndarray} or ndarray or None
        onsite symmetry action, such as spin rotation for each site. If only one
        array is specified, it is used for every site. If None (default), identity
        is used on every site. Size of the arrays must be consistent with norbs.
    antiunitary, antisymmetry : bool

    Returns
    -------
    g : PointGroupElement
        PointGroupElement corresponding to the operation.

    Notes:
    ------
    Sites can be indexed by any hashable identifiers, such as integers or stings.
    """
    norbs = OrderedDict(norbs)
    ranges = dict()
    N = 0
    for a, n in norbs.items():
        ranges[a] = slice(N, N + n)
        N += n

    if onsite_action is None:
        onsite_action = {a: np.eye(n) for a, n in norbs.items()}
    elif isinstance(onsite_action, np.ndarray):
        onsite_action = {a: onsite_action for a in norbs.keys()}

    # Build transformation matrix
    if not set(perm.keys()) == set(perm.values()) == set(norbs.keys()):
        raise ValueError('perm keys, values and norbs keys must contain the same sites.')
    U = np.zeros((N, N), dtype=complex)
    for a in norbs.keys():
        if not norbs[a] == norbs[perm[a]]:
            raise ValueError('Symmetry related sites must have the same number or orbitals')
        U[ranges[a], ranges[perm[a]]] = onsite_action[a]
    g = PointGroupElement(R, antiunitary, antisymmetry, U)
    return g


class PrettyList(list):
    """Subclass of list that displays its elements with latex."""
    def _repr_latex_(self):
        return (
            r'$'
            + r'\\'.join(i._repr_latex_().replace('$', '') for i in self)
            + r'$'
        )<|MERGE_RESOLUTION|>--- conflicted
+++ resolved
@@ -9,14 +9,6 @@
 import numpy as np
 import tinyarray as ta
 import scipy.linalg as la
-<<<<<<< HEAD
-import itertools as it
-import functools as ft
-from fractions import Fraction
-from numbers import Number
-from collections import OrderedDict
-=======
->>>>>>> 675a4481
 import sympy
 from sympy.matrices.matrices import MatrixBase
 
@@ -25,15 +17,9 @@
 from .kwant_continuum import sympify
 
 
-<<<<<<< HEAD
-# Chache the operations that are potentially slow and happen a lot in
-# group theory applications. Essentially store the multiplication table.
-@ft.lru_cache(maxsize=10000)
-=======
 # Cache the operations that are potentially slow and happen a lot in
 # group theory applications. Essentially store the multiplication table.
 @lru_cache(maxsize=10000)
->>>>>>> 675a4481
 def _mul(R1, R2):
     # Cached multiplication of spatial parts.
     if is_sympy_matrix(R1) and is_sympy_matrix(R2):
@@ -55,21 +41,12 @@
     return R
 
 
-<<<<<<< HEAD
-@ft.lru_cache(maxsize=1000)
-def _inv(R):
-    if isinstance(R, ta.ndarray_int):
-        Rinv = _inv_int(R)
-    elif isinstance(R, ta.ndarray_float):
-        Rinv = la.inv(R)
-=======
 @lru_cache(maxsize=1000)
 def _inv(R):
     if isinstance(R, ta.ndarray_int):
         Rinv = ta.array(_inv_int(R), int)
     elif isinstance(R, ta.ndarray_float):
         Rinv = ta.array(la.inv(R))
->>>>>>> 675a4481
     elif is_sympy_matrix(R):
         Rinv = R**(-1)
     else:
@@ -77,11 +54,7 @@
     return Rinv
 
 
-<<<<<<< HEAD
-@ft.lru_cache(maxsize=10000)
-=======
 @lru_cache(maxsize=10000)
->>>>>>> 675a4481
 def _eq(R1, R2):
     if type(R1) != type(R2):
         R1 = ta.array(np.array(R1).astype(float), float)
@@ -95,11 +68,7 @@
     return R_eq
 
 
-<<<<<<< HEAD
-@ft.lru_cache(maxsize=1000)
-=======
 @lru_cache(maxsize=1000)
->>>>>>> 675a4481
 def _make_int(R):
     # If close to an integer array convert to integer tinyarray, else
     # return original array
@@ -121,22 +90,7 @@
 
 def is_sympy_matrix(R):
     # Returns True if the input is a sympy.Matrix or sympy.ImmutableMatrix.
-<<<<<<< HEAD
-    return isinstance(R, (sympy.ImmutableMatrix, sympy.matrices.MatrixBase))
-
-
-@ft.lru_cache(maxsize=10000)
-def _U_phase_eq(U1, U2):
-    prop, coeff = prop_to_id(np.dot(la.inv(U1), U2))
-    return (prop and np.isclose(abs(coeff), 1))
-
-
-@ft.lru_cache(maxsize=10000)
-def _U_strict_eq(U1, U2):
-    return allclose(U1, U2)
-=======
     return isinstance(R, (sympy.ImmutableMatrix, MatrixBase))
->>>>>>> 675a4481
 
 
 class PointGroupElement:
@@ -157,9 +111,6 @@
     _U_eq : callable or None (default)
         Function to test the equality of the unitary parts when comparing with
         other PointGroupElements. By default the unitary parts are ignored.
-<<<<<<< HEAD
-        Should take two tinyarrays and return a boolean.
-=======
         If True, PointGroupElements are considered equal, if the unitary parts
         are proportional, an overall phase difference is still allowed.
     locals : dict or ``None`` (default)
@@ -167,7 +118,6 @@
         used to simplify input of matrices or modify input before proceeding
         further. For example:
         ``locals={'sigma_plus': [[0, 2], [0, 0]]}``.
->>>>>>> 675a4481
 
     Notes
     -----
@@ -186,15 +136,9 @@
     this works with floating point rotations.
     """
 
-<<<<<<< HEAD
-    __slots__ = ('R', 'conjugate', 'antisymmetry', 'U', '_U_eq')
-
-    def __init__(self, R, conjugate=False, antisymmetry=False, U=None, _U_eq=None):
-=======
     __slots__ = ('R', 'conjugate', 'antisymmetry', 'U', '_strict_eq')
 
     def __init__(self, R, conjugate=False, antisymmetry=False, U=None, _strict_eq=False, *, locals=None):
->>>>>>> 675a4481
         if isinstance(R, sympy.ImmutableMatrix):
             # If it is integer, recast to integer tinyarray
             R = _make_int(R)
@@ -202,11 +146,7 @@
             pass
         elif isinstance(R, ta.ndarray_float):
             R = _make_int(R)
-<<<<<<< HEAD
-        elif isinstance(R, sympy.matrices.MatrixBase):
-=======
         elif isinstance(R, MatrixBase):
->>>>>>> 675a4481
             R = sympy.ImmutableMatrix(R)
             R = _make_int(R)
         elif isinstance(R, np.ndarray):
@@ -226,13 +166,8 @@
                 U = np.atleast_2d(np.array(U, dtype=complex))
 
         self.R, self.conjugate, self.antisymmetry, self.U = R, conjugate, antisymmetry, U
-<<<<<<< HEAD
-        self._U_eq = _U_eq
-
-=======
         # Calculating sympy inverse is slow, remember it
         self._strict_eq = _strict_eq
->>>>>>> 675a4481
 
     def __repr__(self):
         return ('\nPointGroupElement(\nR = {},\nconjugate = {},\nantisymmetry = {},\nU = {})'
@@ -300,11 +235,7 @@
         else:
             U = U1.dot(U2)
         R = _mul(R1, R2)
-<<<<<<< HEAD
-        return PointGroupElement(R, c1^c2, a1^a2, U, _U_eq=self._U_eq)
-=======
         return PointGroupElement(R, c1^c2, a1^a2, U, _strict_eq=(self._strict_eq or g2._strict_eq))
->>>>>>> 675a4481
 
     def __pow__(self, n):
         result = self.identity()
@@ -324,11 +255,7 @@
             Uinv = U.T.conj()
         # Check if inverse is stored, if not, calculate it
         Rinv = _inv(R)
-<<<<<<< HEAD
-        result = PointGroupElement(Rinv, c, a, Uinv, _U_eq=self._U_eq)
-=======
         result = PointGroupElement(Rinv, c, a, Uinv, _strict_eq=self._strict_eq)
->>>>>>> 675a4481
         return result
 
     def _strictereq(self, other):
@@ -350,11 +277,7 @@
         """
         R, antiunitary, antisymmetry, U = self.R, self.conjugate, self.antisymmetry, self.U
         R = _inv(R)
-<<<<<<< HEAD
-        R *= (-1 if antiunitary else 1)
-=======
         R = R * (-1 if antiunitary else 1)
->>>>>>> 675a4481
         result = model.rotate_momenta(R)
         if antiunitary:
             result = result.conj()
@@ -544,13 +467,8 @@
 def mirror(axis, U=None, spin=None):
     """Return a mirror operator
 
-<<<<<<< HEAD
-    Parameters:
-    -----------
-=======
-    Parameters
-    ----------
->>>>>>> 675a4481
+    Parameters
+    ----------
     axis : ndarray
         Normal of the mirror. The dimensionality of the operator is the same
         as the length of `axis`.
@@ -566,13 +484,8 @@
         of mirror operator is `U = exp(-i π n⋅s)` where n is normalized to 1. In 2D the
         axis is treated as x and y coordinates. Only one of `U` and `spin` may be provided.
 
-<<<<<<< HEAD
-    Returns:
-    --------
-=======
-    Returns
-    -------
->>>>>>> 675a4481
+    Returns
+    -------
     P : PointGroupElement
 
     Notes:
@@ -633,7 +546,6 @@
 
     def __str__(self):
         return pretty_print_cgg(self, latex=False)
-<<<<<<< HEAD
 
     def _repr_latex_(self):
         return pretty_print_cgg(self, latex=True)
@@ -641,15 +553,6 @@
     def _repr_pretty_(self, pp, cycle):
         pp.text(pretty_print_cgg(self))
 
-=======
-
-    def _repr_latex_(self):
-        return pretty_print_cgg(self, latex=True)
-
-    def _repr_pretty_(self, pp, cycle):
-        pp.text(pretty_print_cgg(self))
-
->>>>>>> 675a4481
     def apply(self, model):
         """Return copy of model `H(k)` with applied infinitesimal generator.
         1j * (H(k) U - U H(k)) + 1j * dH(k)/dk_i R_{ij} k_j
@@ -665,11 +568,7 @@
         if R_nonzero:
             def trf(key):
                 return sum([sympy.diff(key, momenta[i]) * R[i, j] * momenta[j]
-<<<<<<< HEAD
-                          for i, j in it.product(range(dim), repeat=2)])
-=======
                           for i, j in product(range(dim), repeat=2)])
->>>>>>> 675a4481
             result += 1j * model.transform_symbolic(trf)
         if U_nonzero:
             result += model @ (1j*U) + (-1j*U) @ model
@@ -771,9 +670,8 @@
     """
     Generate square point group in standard basis.
 
-<<<<<<< HEAD
-    Parameters:
-    -----------
+    Parameters
+    ----------
     tr, ph : bool (default True)
         Whether to include time-reversal and particle-hole
         symmetry.
@@ -791,72 +689,6 @@
         possible to deduce the unitary representation of particle-hole symmetry from
         spin alone. In this case construct the particle-hole operator manually.
 
-    Returns:
-    --------
-    set of PointGroupElement objects with integer rotations
-
-    Notes:
-    ------
-        Warning: in 2D the real space action of a mirror and and a 2-fold rotation
-        around an axis in the plane is identical, however the action on angular  momentum
-        is different. Here we consider the action of the mirror, which is the same as the
-        action of a 2-fold rotation around the mirror axis, assuming inversion acts trivially.
-    """
-    if ph and spin is not None:
-        raise ValueError('If `ph` is True, `spin` may not be provided, as it is not '
-                         'possible to deduce the unitary representation of particle-hole symmetry '
-                         'from spin alone. In this case construct the particle-hole operator manually.')
-    Mx = mirror([1, 0], spin=spin)
-    C4 = rotation(1/4, spin=spin)
-    gens = {Mx, C4}
-    if tr:
-        TR = time_reversal(2, spin=spin)
-        gens.add(TR)
-    if ph:
-        PH = particle_hole(2)
-        gens.add(PH)
-    if generators:
-        return gens
-    else:
-        return generate_group(gens)
-
-
-def cubic(tr=True, ph=True, generators=False, spin=None):
-    """
-    Generate cubic point group in standard basis.
-
-    Parameters:
-    -----------
-=======
-    Parameters
-    ----------
->>>>>>> 675a4481
-    tr, ph : bool (default True)
-        Whether to include time-reversal and particle-hole
-        symmetry.
-    generators : bool (default false)
-        Only return the group generators if True.
-    spin : float or sequence of arrays (optional)
-        Spin representation to use for the unitary action of the
-        operator. If not provided, the PointGroupElements have the unitary
-        action set to None. If float is provided, it should be integer or half-integer
-        specifying the spin representation in the standard basis, see `spin_matrices`.
-        Otherwise a sequence of 3 arrays of identical square size must be provided
-        representing 3 components of the angular momentum operator. The unitary action
-<<<<<<< HEAD
-        of rotation operator is `U = exp(-i n⋅s)`. If `ph` is True, `spin` may not be
-        provided, as it is not  possible to deduce the unitary representation of
-        particle-hole symmetry from spin alone. In this case construct the
-        particle-hole operator manually.
-
-    Returns:
-    --------
-=======
-        of rotation operator is `U = exp(-i n⋅s)`. In 2D the z axis is assumed to be
-        the rotation axis. If `ph` is True, `spin` may not be provided, as it is not
-        possible to deduce the unitary representation of particle-hole symmetry from
-        spin alone. In this case construct the particle-hole operator manually.
-
     Returns
     -------
     set of PointGroupElement objects with integer rotations
@@ -912,7 +744,6 @@
 
     Returns
     -------
->>>>>>> 675a4481
     set of PointGroupElement objects with integer rotations
 
     Notes:
@@ -945,13 +776,8 @@
     Mirror symmetries with the main coordinate axes as normals are included.
     In 3D the hexagonal axis is the z axis.
 
-<<<<<<< HEAD
-    Parameters:
-    -----------
-=======
-    Parameters
-    ----------
->>>>>>> 675a4481
+    Parameters
+    ----------
     dim : int (default 2)
         Real sapce dimensionality, 2 or 3.
     tr, ph : bool (default True)
@@ -974,13 +800,8 @@
         possible to deduce the unitary representation of particle-hole symmetry from
         spin alone. In this case construct the particle-hole operator manually.
 
-<<<<<<< HEAD
-    Returns:
-    --------
-=======
-    Returns
-    -------
->>>>>>> 675a4481
+    Returns
+    -------
     set of PointGroupElements
 
     Notes:
@@ -1089,161 +910,6 @@
                             "-" if num < 0 else "",
                             "" if abs(num) == 1 else abs(num),
                             den)
-<<<<<<< HEAD
-        else:
-            angle = '{}{}π{}'.format("-" if num < 0 else "",
-                                     "" if abs(num) == 1 else abs(num),
-                                     "" if den == 1 else ("/" + str(den)))
-        return angle
-
-    R = np.array(g.R).astype(float)
-    if R.shape[0] == 1:
-        if R[0, 0] == 1:
-            rot_name = '1'
-        else:
-            rot_name = 'I'
-    elif R.shape[0] == 2:
-        if np.isclose(la.det(R), 1):
-            # pure rotation
-            theta = np.arctan2(R[1, 0], R[0, 0])
-            if np.isclose(theta, 0):
-                rot_name = '1'
-            else:
-                if latex:
-                    rot_name = fr'R\left({name_angle(theta, latex)}\right)'
-                else:
-                    rot_name = f'R({name_angle(theta)})'
-        else:
-            # mirror
-            val, vec = la.eigh(R)
-            assert allclose(val, [-1, 1]), R
-            n = vec[:, 0]
-            if latex:
-                rot_name = fr'M\left({_round_axis(n)}\right)'
-            else:
-                rot_name = f'M({_round_axis(n)})'
-    elif R.shape[0] == 3:
-        if np.isclose(la.det(R), 1):
-            # pure rotation
-            n, theta = rotation_to_angle(R)
-            if np.isclose(theta, 0):
-                rot_name = '1'
-            else:
-                if latex:
-                    rot_name = fr'R\left({name_angle(theta, latex)}, {_round_axis(n)}\right)'
-                else:
-                    rot_name = f'R({name_angle(theta)}, {_round_axis(n)})'
-        else:
-            # rotoinversion
-            n, theta = rotation_to_angle(-R)
-            if np.isclose(theta, 0):
-                # inversion
-                rot_name = 'I'
-            elif np.isclose(theta, np.pi):
-                # mirror
-                if latex:
-                    rot_name = fr'M\left({_round_axis(n)}\right)'
-                else:
-                    rot_name = f'M({_round_axis(n)})'
-            else:
-                # generic rotoinversion
-                if latex:
-                    rot_name = fr'S\left({name_angle(theta, latex)}, {_round_axis(n)}\right)'
-                else:
-                    rot_name = f'S({name_angle(theta)}, {_round_axis(n)})'
-
-    if full:
-        if latex:
-            name = r'U H(\mathbf{{k}}){} U^{{-1}} = {}H({}R\mathbf{{k}}) \\'
-            name = name.format("^*" if g.conjugate else "", "-" if g.antisymmetry else "",
-                               "-" if g.conjugate else "")
-        else:
-            name = '\nU⋅H(k){}⋅U^-1 = {}H({}R⋅k)\n'.format("*" if g.conjugate else "",
-                                                         "-" if g.antisymmetry else "",
-                                                         "-" if g.conjugate else "")
-        name += f'R = {rot_name}' + (r'\\' if latex else '\n')
-        if g.U is not None:
-            if latex:
-                Umat = _array_to_latex(np.round(g.U, 3))
-                name += 'U = {}'.format(Umat)
-            else:
-                name += 'U = {}'.format(str(np.round(g.U, 3)).replace('\n', '\n    ')) +'\n\n'
-    else:
-        if g.conjugate and not g.antisymmetry:
-            az_name = r" \mathcal{T}" if latex else "T"
-        elif g.conjugate and g.antisymmetry:
-            az_name = r" \mathcal{P}" if latex else "P"
-        elif not g.conjugate and g.antisymmetry:
-            az_name = r" \mathcal{C}" if latex else "C"
-        else:
-            az_name = ""
-        name = (az_name if (rot_name == '1' and az_name != "")
-                else rot_name + (" " if az_name is not "" else "") + az_name)
-    return '$' + name + '$' if latex else name
-
-
-def pretty_print_cgg(g, latex=False):
-    """
-    Return a human readable string representation of ContinuousGroupGenerator
-
-    Parameters
-    ----------
-
-    g : ContinuousGroupGenerator
-        Point group element to be represented.
-    latex : bool (default False)
-        Whether to output LateX formatted string.
-
-    Returns
-    -------
-    name : string
-        The first line is the action on the Hamiltonian, the following lines
-        display the real space rotation as `R(ϕ)` for 2D rotation and
-        `R(ϕ, axis)` for 3D rotation (axis is not normalized), and the conserved
-        quantity as a matrix. If either of these is trivial, it is omitted.
-        Note that a ContinuousGroupGenerator defines a continuous group
-        of symmetries, so there is always a free parameter ϕ.
-    """
-    R, L = g.R, g.U
-    # Find rotation axis
-    if R is not None and allclose(R, np.zeros(R.shape)):
-        R = None
-    if L is not None and allclose(L, np.zeros(L.shape)):
-        L = None
-
-    if R is not None and R.shape[0] == 3:
-        n = np.array([np.trace(l @ R) for l in L_matrices()]).real
-        n /= la.norm(n)
-        n = _round_axis(n)
-        if latex:
-            rot_name = fr'R_{{\phi}} = R\left(\phi, {_round_axis(n)}\right)\\'
-        else:
-            rot_name = f'\nR_ϕ = R(ϕ, {_round_axis(n)})'
-    elif R is not None and R.shape[0] == 2:
-        rot_name = r'R_{{\phi}} = R\left(\phi\right)\\' if latex else 'R_ϕ = R(ϕ)\n'
-    else:
-        rot_name = ''
-
-    if L is not None:
-        if latex:
-            L_name = r'L = {} \\'.format(_array_to_latex(np.round(L, 3)))
-        else:
-            L_name = '\nL = {}'.format(str(np.round(L, 3)).replace('\n', '\n    '))
-
-    if latex:
-        if R is not None:
-            name = r'{}H(\mathbf{{k}}){} = H(R_{{\phi}}\mathbf{{k}}) \\'
-            name = name.format(r'e^{-i\phi L}' if L is not None else '',
-                               r'e^{i\phi L}' if L is not None else '')
-        else:
-            name = r'\left[ H(\mathbf{{k}}), L \right] = 0 \\'
-    else:
-        if R is not None:
-            name = '\n' + r'{}H(k){} = H(R_ϕ⋅k)'
-            name = name.format(r'exp(-i ϕ L)⋅' if L is not None else '',
-                               r'⋅exp(i ϕ L)' if L is not None else '')
-        else:
-=======
         else:
             angle = '{}{}π{}'.format("-" if num < 0 else "",
                                      "" if abs(num) == 1 else abs(num),
@@ -1401,7 +1067,6 @@
             name = name.format(r'exp(-i ϕ L)⋅' if L is not None else '',
                                r'⋅exp(i ϕ L)' if L is not None else '')
         else:
->>>>>>> 675a4481
             name = '\n[H(k), L] = 0'
 
     name += rot_name + L_name
@@ -1429,11 +1094,7 @@
 
 def _round_axis(n):
     # Try to find integer axis
-<<<<<<< HEAD
-    for vec in it.product([-1, 0, 1], repeat=len(n)):
-=======
     for vec in product([-1, 0, 1], repeat=len(n)):
->>>>>>> 675a4481
         if np.isclose(vec @ n, la.norm(vec)) and not np.isclose(la.norm(vec), 0):
             return np.array(vec, int)
     # otherwise round
@@ -1462,13 +1123,8 @@
     """
     Construct spin-s matrices for any half-integer spin.
 
-<<<<<<< HEAD
-    Parameters:
-    -----------
-=======
-    Parameters
-    ----------
->>>>>>> 675a4481
+    Parameters
+    ----------
 
     s : float or int
         Spin representation to use, must be integer or half-integer.
@@ -1476,13 +1132,8 @@
         If `include_0` is True, S[0] is the identity, indices 1, 2, 3
         correspond to x, y, z. Otherwise indices 0, 1, 2 are x, y, z.
 
-<<<<<<< HEAD
-    Returns:
-    --------
-=======
-    Returns
-    -------
->>>>>>> 675a4481
+    Returns
+    -------
 
     ndarray
         Sequence of spin-s operators in the standard spin-z basis.
@@ -1504,14 +1155,13 @@
 
 
 def spin_rotation(n, s, roundint=False):
-<<<<<<< HEAD
     """
     Construct the unitary spin rotation matrix for rotation specified by the
     vector n (in radian units) with angular momentum `s`, given by
     `U = exp(-i n⋅s)`.
 
-    Parameters:
-    -----------
+    Parameters
+    ----------
 
     n : iterable
         Rotation vector. Its norm is the rotation angle in radians.
@@ -1524,39 +1174,12 @@
     roundint : bool (default False)
         If roundint is True, result is converted to integer tinyarray if possible.
 
-    Returns:
-    --------
+    Returns
+    -------
     U : ndarray
         Unitary spin rotation matrix of the same shape as the spin matrices or
         `(2*s + 1, 2*s + 1)`.
     """
-=======
-    """
-    Construct the unitary spin rotation matrix for rotation specified by the
-    vector n (in radian units) with angular momentum `s`, given by
-    `U = exp(-i n⋅s)`.
-
-    Parameters
-    ----------
-
-    n : iterable
-        Rotation vector. Its norm is the rotation angle in radians.
-    s : float or sequence of arrays
-        Spin representation to use for the unitary action of the
-        operator. If float is provided, it should be integer or half-integer
-        specifying the spin representation in the standard basis, see `spin_matrices`.
-        Otherwise a sequence of 3 arrays of identical square size must be provided
-        representing 3 components of the angular momentum operator.
-    roundint : bool (default False)
-        If roundint is True, result is converted to integer tinyarray if possible.
-
-    Returns
-    -------
-    U : ndarray
-        Unitary spin rotation matrix of the same shape as the spin matrices or
-        `(2*s + 1, 2*s + 1)`.
-    """
->>>>>>> 675a4481
     n = np.array(n)
     if isinstance(s, Number):
         s = spin_matrices(s)
