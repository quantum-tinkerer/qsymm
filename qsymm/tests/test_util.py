--- conflicted
+++ resolved
@@ -48,11 +48,5 @@
     assert S1 == S3
     assert C6s == C6f
     # Mixing sympy with other types raises an error
-<<<<<<< HEAD
-    with raises(ValueError, message="Multiplying PointGroupElements with sympy and "
-                                    "floating point spatial parts not allowed."):
-        S = C6s * C6f
-=======
     with raises(ValueError):
-        S = C6s * C6f
->>>>>>> 675a4481
+        S = C6s * C6f