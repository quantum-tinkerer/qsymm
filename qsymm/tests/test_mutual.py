import pytest
import numpy as np
import scipy.linalg as la
from copy import deepcopy
import itertools as it

from ..groups import generate_group, generate_subgroups
from ..symmetry_finder import discrete_symmetries
from ..model import Model
from ..groups import PointGroupElement, spin_matrices, spin_rotation, L_matrices
from ..hamiltonian_generator import continuum_hamiltonian
from ..linalg import prop_to_id
from ..kwant_continuum import sympify

sigma = spin_matrices(1/2)

def test_mutual_continuum():
    # Tests that check continuum hamiltonian generator against symmetry finder

    # 0D
    dim = 0
    for N in np.arange(2, 5):
        # Symplistic symmetry action
        TR = PointGroupElement(np.eye(dim), True, False, np.eye(N))
        PH = PointGroupElement(np.eye(dim), True, True, np.eye(N))
        gens = {TR, PH}
        group = generate_group(gens)
        groupnoU = deepcopy(group)
        for g in groupnoU:
            g.U = None
        subgroups = generate_subgroups(group)
        for sg, gen in subgroups.items():
            families = continuum_hamiltonian(list(gen), dim, 3)
            if not len(families) == 0:
                H = Model({sympify('a_' + str(i)) * k: v
                    for i, fam in enumerate(families) for k, v in fam.items()},
<<<<<<< HEAD
                    momenta = range(dim))
=======
                    momenta=('k_x', 'k_y', 'k_z')[:dim])
>>>>>>> 675a4481
                sg2, Ps = discrete_symmetries(H, groupnoU)
                # new symmetry group may bigger because of additional constraints
                assert sg2 >= sg, (sg2, sg)
                for g1, g2 in it.product(sg, sg2):
                    if g1 == g2:
                        prop, coeff = prop_to_id((g1.inv() * g2).U)
                        assert prop and np.isclose(abs(coeff), 1)

    # More realistic symmetry action
    TR = PointGroupElement(np.eye(dim), True, False, np.kron(sigma[1], np.eye(2)))
    PH = PointGroupElement(np.eye(dim), True, True, np.kron(np.eye(2), sigma[0]))
    gens = {TR, PH}
    group = generate_group(gens)
    groupnoU = deepcopy(group)
    for g in groupnoU:
        g.U = None
    subgroups = generate_subgroups(group)
    for sg, gen in subgroups.items():
        families = continuum_hamiltonian(list(gen), dim, 3)
        if not len(families) == 0:
            H = Model({sympify('a_' + str(i)) * k: v
                for i, fam in enumerate(families) for k, v in fam.items()},
<<<<<<< HEAD
                momenta = range(dim))
=======
                momenta=('k_x', 'k_y', 'k_z')[:dim])
>>>>>>> 675a4481
            sg2, Ps = discrete_symmetries(H, groupnoU)
            # new symmetry group may bigger because of additional constraints
            assert sg2 == sg, (sg2, sg)
            for g1, g2 in it.product(sg, sg2):
                if g1 == g2:
                    prop, coeff = prop_to_id((g1.inv() * g2).U)
                    assert prop and np.isclose(abs(coeff), 1)

    # 1D
    dim = 1
    # More realistic symmetry action
    TR = PointGroupElement(np.eye(dim), True, False, np.kron(sigma[1], np.eye(2)))
    PH = PointGroupElement(np.eye(dim), True, True, np.kron(np.eye(2), sigma[2]))
    I = PointGroupElement(-np.eye(dim), False, False, np.eye(4))
    gens = {TR, PH, I}
    group = generate_group(gens)
    groupnoU = deepcopy(group)
    for g in groupnoU:
        g.U = None
    subgroups = generate_subgroups(group)
    for sg, gen in subgroups.items():
        families = continuum_hamiltonian(list(gen), dim, 1)
        if not len(families) == 0:
            H = Model({sympify('a_' + str(i)) * k: v
                for i, fam in enumerate(families) for k, v in fam.items()},
<<<<<<< HEAD
                momenta = range(dim))
=======
                momenta=('k_x', 'k_y', 'k_z')[:dim])
>>>>>>> 675a4481
            sg2, Ps = discrete_symmetries(H, groupnoU)
            assert sg2 == sg, (sg2, sg)
            for g1, g2 in it.product(sg, sg2):
                if g1 == g2:
                    prop, coeff = prop_to_id((g1.inv() * g2).U)
                    assert prop and np.isclose(abs(coeff), 1)

    # 2D
    dim = 2
    L = L_matrices(2)
    # More realistic symmetry action
    TR = PointGroupElement(np.eye(dim), True, False, np.kron(sigma[1], np.eye(2)))
    PH = PointGroupElement(np.eye(dim), True, True, np.kron(np.eye(2), sigma[0]))
    M = PointGroupElement(-np.array([[-1, 0], [0, 1]]), False, False,
                         la.block_diag(spin_rotation(np.pi*np.array([1, 0, 0]), sigma),
                                        spin_rotation(np.pi*np.array([1, 0, 0]), sigma).conj()))
    n = np.pi * np.array([0, 0, 1/2])
    C4 = PointGroupElement(spin_rotation([n[2]], L, roundint=True), False, False,
                         la.block_diag(spin_rotation(n, sigma),
                                        spin_rotation(n, sigma).conj()))
    gens = {TR, PH, M, C4}
    group = generate_group(gens)
    groupnoU = deepcopy(group)
    for g in groupnoU:
        g.U = None
    families = continuum_hamiltonian(list(gens), dim, 1)
    if not len(families) == 0:
        H = Model({sympify('a_' + str(i)) * k: v
            for i, fam in enumerate(families) for k, v in fam.items()},
<<<<<<< HEAD
            momenta = range(dim))
=======
            momenta=('k_x', 'k_y', 'k_z')[:dim])
>>>>>>> 675a4481
        sg2, Ps = discrete_symmetries(H, groupnoU)
        assert sg2 == group, (sg2, group)
        for g1, g2 in it.product(group, sg2):
            if g1 == g2:
                prop, coeff = prop_to_id((g1.inv() * g2).U)
                assert prop and np.isclose(abs(coeff), 1)<|MERGE_RESOLUTION|>--- conflicted
+++ resolved
@@ -34,11 +34,7 @@
             if not len(families) == 0:
                 H = Model({sympify('a_' + str(i)) * k: v
                     for i, fam in enumerate(families) for k, v in fam.items()},
-<<<<<<< HEAD
-                    momenta = range(dim))
-=======
                     momenta=('k_x', 'k_y', 'k_z')[:dim])
->>>>>>> 675a4481
                 sg2, Ps = discrete_symmetries(H, groupnoU)
                 # new symmetry group may bigger because of additional constraints
                 assert sg2 >= sg, (sg2, sg)
@@ -61,11 +57,7 @@
         if not len(families) == 0:
             H = Model({sympify('a_' + str(i)) * k: v
                 for i, fam in enumerate(families) for k, v in fam.items()},
-<<<<<<< HEAD
-                momenta = range(dim))
-=======
                 momenta=('k_x', 'k_y', 'k_z')[:dim])
->>>>>>> 675a4481
             sg2, Ps = discrete_symmetries(H, groupnoU)
             # new symmetry group may bigger because of additional constraints
             assert sg2 == sg, (sg2, sg)
@@ -91,11 +83,7 @@
         if not len(families) == 0:
             H = Model({sympify('a_' + str(i)) * k: v
                 for i, fam in enumerate(families) for k, v in fam.items()},
-<<<<<<< HEAD
-                momenta = range(dim))
-=======
                 momenta=('k_x', 'k_y', 'k_z')[:dim])
->>>>>>> 675a4481
             sg2, Ps = discrete_symmetries(H, groupnoU)
             assert sg2 == sg, (sg2, sg)
             for g1, g2 in it.product(sg, sg2):
@@ -125,11 +113,7 @@
     if not len(families) == 0:
         H = Model({sympify('a_' + str(i)) * k: v
             for i, fam in enumerate(families) for k, v in fam.items()},
-<<<<<<< HEAD
-            momenta = range(dim))
-=======
             momenta=('k_x', 'k_y', 'k_z')[:dim])
->>>>>>> 675a4481
         sg2, Ps = discrete_symmetries(H, groupnoU)
         assert sg2 == group, (sg2, group)
         for g1, g2 in it.product(group, sg2):
