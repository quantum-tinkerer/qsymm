--- conflicted
+++ resolved
@@ -7,13 +7,8 @@
 import tinyarray as ta
 
 from .linalg import matrix_basis, nullspace, sparse_basis, family_to_vectors, rref, allclose
-<<<<<<< HEAD
-from .model import Model, BlochModel, _commutative_momenta, e, I
-from .groups import PointGroupElement, ContinuousGroupGenerator, generate_group, _U_phase_eq
-=======
 from .model import Model, BlochModel, BlochCoeff, _commutative_momenta, e, I
 from .groups import PointGroupElement, ContinuousGroupGenerator, generate_group
->>>>>>> 675a4481
 from . import kwant_continuum
 
 
@@ -679,13 +674,6 @@
         n, m = norbs[a], norbs[b]
         block_basis = np.eye(n*m, n*m).reshape((n*m, n, m))
         block_basis = np.concatenate((block_basis, 1j*block_basis))
-<<<<<<< HEAD
-        # Hopping direction in real space
-        # Dot product with momentum vector
-        phase = sum([coordinate * momentum for coordinate, momentum in
-                     zip(vec, _commutative_momenta[:dim])])
-        factor = e**(I*phase)
-=======
         if bloch_model:
             bloch_coeff = BlochCoeff(np.array(vec), sympy.sympify(1))
         else:
@@ -694,19 +682,14 @@
             phase = sum([coordinate * momentum for coordinate, momentum in
                          zip(vec, momenta[:dim])])
             factor = e**(I*phase)
->>>>>>> 675a4481
         hopfamily = []
         for mat in block_basis:
             matrix = np.zeros((N, N), dtype=complex)
             matrix[ranges[a], ranges[b]] = mat
-<<<<<<< HEAD
-            term = Model({factor: matrix}, momenta=range(dim))
-=======
             if bloch_model:
                 term = BlochModel({bloch_coeff: matrix}, momenta=momenta[:dim])
             else:
                 term = Model({factor: matrix}, momenta=momenta[:dim])
->>>>>>> 675a4481
             term = term + term.T().conj()
             hopfamily.append(term)
         # If there are conserved quantities, constrain the hopping, it is assumed that
