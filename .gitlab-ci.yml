--- conflicted
+++ resolved
@@ -5,17 +5,13 @@
     import kwant.tests.test_qsymm;
     print(os.path.abspath(kwant.tests.test_qsymm.__file__));
 
-<<<<<<< HEAD
 .only-default: &only-default
   only:
     - branches
     - merge_requests
     - tags
 
-image: quantumtinkerer/research
-=======
 image: gitlab.kwant-project.org:5005/qt/research-docker
->>>>>>> c8e0f55b
 
 ## Documentation for the format of this file can be found here:
 ## https://docs.gitlab.com/ce/ci/yaml/README.html#configuration-of-your-builds-with-gitlab-ci-yml
